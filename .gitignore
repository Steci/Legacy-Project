# Byte-compiled / optimized / DLL files
__pycache__/
*.py[codz]
*$py.class

# C extensions
*.so

# Distribution / packaging
.Python
build/
develop-eggs/
dist/
downloads/
eggs/
.eggs/
lib/
lib64/
parts/
sdist/
var/
wheels/
share/python-wheels/
*.egg-info/
.installed.cfg
*.egg
MANIFEST

# PyInstaller
#  Usually these files are written by a python script from a template
#  before PyInstaller builds the exe, so as to inject date/other infos into it.
*.manifest
*.spec

# Installer logs
pip-log.txt
pip-delete-this-directory.txt

# Unit test / coverage reports
htmlcov/
.tox/
.nox/
.coverage
.coverage.*
.cache
nosetests.xml
coverage.xml
*.cover
*.py.cover
.hypothesis/
.pytest_cache/
cover/

# Translations
*.mo
*.pot

# Django stuff:
*.log
local_settings.py
db.sqlite3
db.sqlite3-journal

# Flask stuff:
instance/
.webassets-cache

# Scrapy stuff:
.scrapy

# Sphinx documentation
docs/_build/

# PyBuilder
.pybuilder/
target/

# Jupyter Notebook
.ipynb_checkpoints

# IPython
profile_default/
ipython_config.py

# pyenv
#   For a library or package, you might want to ignore these files since the code is
#   intended to run in multiple environments; otherwise, check them in:
# .python-version

# pipenv
#   According to pypa/pipenv#598, it is recommended to include Pipfile.lock in version control.
#   However, in case of collaboration, if having platform-specific dependencies or dependencies
#   having no cross-platform support, pipenv may install dependencies that don't work, or not
#   install all needed dependencies.
#Pipfile.lock

# UV
#   Similar to Pipfile.lock, it is generally recommended to include uv.lock in version control.
#   This is especially recommended for binary packages to ensure reproducibility, and is more
#   commonly ignored for libraries.
#uv.lock

# poetry
#   Similar to Pipfile.lock, it is generally recommended to include poetry.lock in version control.
#   This is especially recommended for binary packages to ensure reproducibility, and is more
#   commonly ignored for libraries.
#   https://python-poetry.org/docs/basic-usage/#commit-your-poetrylock-file-to-version-control
#poetry.lock
#poetry.toml

# pdm
#   Similar to Pipfile.lock, it is generally recommended to include pdm.lock in version control.
#   pdm recommends including project-wide configuration in pdm.toml, but excluding .pdm-python.
#   https://pdm-project.org/en/latest/usage/project/#working-with-version-control
#pdm.lock
#pdm.toml
.pdm-python
.pdm-build/

# pixi
#   Similar to Pipfile.lock, it is generally recommended to include pixi.lock in version control.
#pixi.lock
#   Pixi creates a virtual environment in the .pixi directory, just like venv module creates one
#   in the .venv directory. It is recommended not to include this directory in version control.
.pixi

# PEP 582; used by e.g. github.com/David-OConnor/pyflow and github.com/pdm-project/pdm
__pypackages__/

# Celery stuff
celerybeat-schedule
celerybeat.pid

# SageMath parsed files
*.sage.py

# Environments
.env
.envrc
.venv
env/
venv/
ENV/
env.bak/
venv.bak/

# Spyder project settings
.spyderproject
.spyproject

# Rope project settings
.ropeproject

# mkdocs documentation
/site

# mypy
.mypy_cache/
.dmypy.json
dmypy.json

# Pyre type checker
.pyre/

# pytype static type analyzer
.pytype/

# Cython debug symbols
cython_debug/

# PyCharm
#  JetBrains specific template is maintained in a separate JetBrains.gitignore that can
#  be found at https://github.com/github/gitignore/blob/main/Global/JetBrains.gitignore
#  and can be added to the global gitignore or merged into this file.  For a more nuclear
#  option (not recommended) you can uncomment the following to ignore the entire idea folder.
#.idea/

# Abstra
# Abstra is an AI-powered process automation framework.
# Ignore directories containing user credentials, local state, and settings.
# Learn more at https://abstra.io/docs
.abstra/

# Visual Studio Code
#  Visual Studio Code specific template is maintained in a separate VisualStudioCode.gitignore
#  that can be found at https://github.com/github/gitignore/blob/main/Global/VisualStudioCode.gitignore
#  and can be added to the global gitignore or merged into this file. However, if you prefer,
#  you could uncomment the following to ignore the entire vscode folder
.vscode/

# Ruff stuff:
.ruff_cache/

# PyPI configuration file
.pypirc

# Cursor
#  Cursor is an AI-powered code editor. `.cursorignore` specifies files/directories to
#  exclude from AI features like autocomplete and code analysis. Recommended for sensitive data
#  refer to https://docs.cursor.com/context/ignore-files
.cursorignore
.cursorindexingignore

# Marimo
marimo/_static/
marimo/_lsp/
__marimo__/
<<<<<<< HEAD

# GitHub Copilot files
.devcontainer/
=======
comparison_output/

# GeneWeb tool artifacts
*.gwo
*.gwf
*.lck
*.gwb/

# Project planning scratch files
PLAN.md
**/PLAN.md
>>>>>>> b5cd8ea8
<|MERGE_RESOLUTION|>--- conflicted
+++ resolved
@@ -205,11 +205,9 @@
 marimo/_static/
 marimo/_lsp/
 __marimo__/
-<<<<<<< HEAD
 
 # GitHub Copilot files
 .devcontainer/
-=======
 comparison_output/
 
 # GeneWeb tool artifacts
@@ -220,5 +218,4 @@
 
 # Project planning scratch files
 PLAN.md
-**/PLAN.md
->>>>>>> b5cd8ea8
+**/PLAN.md