# event.py

from typing import List, Optional
from enum import Enum
from dataclasses import dataclass, field
<<<<<<< HEAD
from models.date import Date
=======
from .date import Date
>>>>>>> 7c1dce02

@dataclass
class Place:
    country: str = ""
    region: str = ""
    district: str = ""
    county: str = ""
    township: str = ""
    canton: str = ""
    town: str = ""
    other: str = ""

class WitnessType(Enum):
    WITNESS = "witness"
    GOD_PARENT = "godParent"
    CIVIL_OFFICER = "civilOfficer"
    RELIGIOUS_OFFICER = "religiousOfficer"
    INFORMANT = "informant"
    ATTENDING = "attending"
    MENTIONED = "mentioned"
    OTHER = "other"

@dataclass
class Witness:
    key_index: int = 0
    type: WitnessType = WitnessType.OTHER

@dataclass
class Event:
    name: str
    date: Optional['Date'] = None
    place: Optional['Place'] = None
    reason: Optional[str] = None
    note: Optional[str] = None
    source: Optional[str] = None
    witnesses: List[Witness] = field(default_factory=list)<|MERGE_RESOLUTION|>--- conflicted
+++ resolved
@@ -3,11 +3,7 @@
 from typing import List, Optional
 from enum import Enum
 from dataclasses import dataclass, field
-<<<<<<< HEAD
-from models.date import Date
-=======
 from .date import Date
->>>>>>> 7c1dce02
 
 @dataclass
 class Place:
